"""Multi-stage learning with RL"""

from __future__ import annotations
import os
import logging
from typing import List, TYPE_CHECKING

import torch

from reinvent.utils import setup_logger, CsvFormatter, config_parse
from reinvent.runmodes import Handler, RL, create_adapter
from reinvent.runmodes.setup_sampler import setup_sampler
from reinvent.runmodes.RL import terminators, memories
from reinvent.runmodes.RL.data_classes import WorkPackage, ModelState
from reinvent.runmodes.utils import disable_gradients
from reinvent.scoring import Scorer
from .validation import RLConfig

if TYPE_CHECKING:
    from reinvent.runmodes.RL import terminator_callable
    from reinvent.models import ModelAdapter
    from .validation import (
        SectionDiversityFilter,
        SectionLearningStrategy,
        SectionInception,
        SectionStage,
    )

logger = logging.getLogger(__name__)

TRANSFORMERS = ["Mol2Mol", "LinkinventTransformer", "LibinventTransformer", "Pepinvent"]


def setup_diversity_filter(config: SectionDiversityFilter, rdkit_smiles_flags: dict):
    """Setup of the diversity filter

    Basic setup of the diversity filter memory.  The parameters are from a
    dict, so the keys (parameters) are hard-coded here.

    :param config: config parameter specific to the filter
    :param rdkit_smiles_flags: RDKit flags for canonicalization
    :return: the set up diversity filter
    """

    if config is None or not hasattr(config, "type"):
        return None

    diversity_filter = getattr(memories, config.type)

    logger.info(f"Using diversity filter {config.type}")

    return diversity_filter(
        bucket_size=config.bucket_size,
        minscore=config.minscore,
        minsimilarity=config.minsimilarity,
        penalty_multiplier=config.penalty_multiplier,
        rdkit_smiles_flags=rdkit_smiles_flags,
    )


def setup_reward_strategy(config: SectionLearningStrategy, agent: ModelAdapter):
    """Setup the Reinforcement Learning reward strategy

    Basic parameter setup for RL learning including the reward function. The
    parameters are from a dict, so the keys (parameters) are hard-coded here.

    DAP has been found to be the best choice, see https://doi.org/10.1021/acs.jcim.1c00469.
    SDAP seems to have a smaller learning rate while the other two (MAULI, MASCOF)
    do not seem to bes useful at all.

    :param config: the configuration
    :param agent: the agent model network
    :return: the set up RL strategy
    """

    learning_rate = config.rate
    sigma = config.sigma  # determines how dominant the score is

    reward_strategy_str = config.type

    try:
        reward_strategy = getattr(RL, f"{reward_strategy_str}_strategy")
    except AttributeError:
        msg = f"Unknown reward strategy {reward_strategy_str}"
        logger.critical(msg)
        raise RuntimeError(msg)

    torch_optim = torch.optim.Adam(agent.get_network_parameters(), lr=learning_rate)
    learning_strategy = RL.RLReward(torch_optim, sigma, reward_strategy)

    logger.info(f"Using reward strategy {reward_strategy_str}")

    return learning_strategy


def setup_inception(config: SectionInception, prior: ModelAdapter):
    """Setup inception memory

    :param config: the config specific to the inception memory
    :param prior: the prior network
    :return: the set up inception memory or None
    """

    smilies = []
    deduplicate = config.deduplicate
    smilies_filename = config.smiles_file

    if smilies_filename and os.path.exists(smilies_filename):
        smilies = config_parse.read_smiles_csv_file(smilies_filename, columns=0)

        if not smilies:
            msg = f"Inception SMILES could not be read from {smilies_filename}"
            logger.critical(msg)
            raise RuntimeError(msg)
        else:
            logger.info(f"Inception SMILES read from {smilies_filename}")

    if not smilies:
        logger.info(f"No SMILES for inception. Populating from first sampled batch.")

    if deduplicate:
        logger.info("Global SMILES deduplication for inception memory")

    inception = memories.Inception(
        memory_size=config.memory_size,
        sample_size=config.sample_size,
        smilies=smilies,
        scoring_function=None,
        prior=prior,
        deduplicate=deduplicate,
    )

    logger.info(f"Using inception memory")

    return inception


def create_packages(
    reward_strategy: RL.RLReward, stages: List[SectionStage], rdkit_smiles_flags: dict
) -> List[WorkPackage]:
    """Create work packages

    Collect the stage parameters and build a work package for each stage.  The
    parameters are from a dict, so the keys (parameters) are hard-coded here.
    Each stage can define its own scoring function.

    :param reward_strategy: the reward strategy
    :param stages: the parameters for each work package
    :param rdkit_smiles_flags: RDKit flags for canonicalization
    :return: a list of work packages
    """
    packages = []

    for stage in stages:
        chkpt_filename = stage.chkpt_file

        scoring_function = Scorer(stage.scoring)

        max_score = stage.max_score
        min_steps = stage.min_steps
        max_steps = stage.max_steps

        terminator_param = stage.termination
        terminator_name = terminator_param.lower().title()

        try:
            terminator: terminator_callable = getattr(terminators, f"{terminator_name}Terminator")
        except KeyError:
            msg = f"Unknown termination criterion: {terminator_name}"
            logger.critical(msg)
            raise RuntimeError(msg)

        diversity_filter = None

        if stage.diversity_filter:
            diversity_filter = setup_diversity_filter(stage.diversity_filter, rdkit_smiles_flags)

        packages.append(
            WorkPackage(
                scoring_function,
                reward_strategy,
                max_steps,
                terminator(max_score, min_steps),
                diversity_filter,
                chkpt_filename,
            )
        )

    return packages


def run_staged_learning(
    input_config: dict,
    device: torch.device,
    tb_logdir: str,
    responder_config: dict,
    write_config: str = None,
    *args,
    **kwargs,
):
    """Run Reinforcement Learning/Curriculum Learning

    RL can be run in multiple stages (CL) with different parameters, typically
    the scoring function.  A context manager ensures that a checkpoint file is
    written out should the program be terminated.

    :param input_config: the run configuration
    :param device: torch device
    :param tb_logdir: TensorBoard log directory
    :param responder_config: responder configuration
    :param write_config: callable to write config
    """

    config = RLConfig(**input_config)
    stages = config.stage
    num_stages = len(stages)
    logger.info(
        f"Starting {num_stages} {'stages' if num_stages> 1 else 'stage'} of Reinforcement Learning"
    )

    parameters = config.parameters
    
    # NOTE: The model files are a dictionary with model attributes from
    #       Reinvent and a set of tensors, each with an attribute for the
    #       device (CPU or GPU) and if gradients are required

    prior_model_filename = parameters.prior_file
    agent_model_filename = parameters.agent_file

    # NOTE: Inference mode means here that torch runs eval() on the network:
    #       switch off some specific layers (dropout, batch normal) but that
    #       does not affect autograd
    #       The gradients are switched off for the prior but the optimizer will
    #       not touch those anyway because we pass only the agent network to the
    #       optimizer, see above.
    adapter, _, model_type = create_adapter(prior_model_filename, "inference", device)
    prior = adapter
    disable_gradients(prior)

    rdkit_smiles_flags = dict(allowTautomers=True)

    if model_type in TRANSFORMERS:  # Transformer-based models
        agent_mode = "inference"
        rdkit_smiles_flags.update(sanitize=True, isomericSmiles=True)
        rdkit_smiles_flags2 = dict(isomericSmiles=True)
    else:
        agent_mode = "training"
        rdkit_smiles_flags2 = dict()

    adapter, agent_save_dict, agent_model_type = create_adapter(
        agent_model_filename, agent_mode, device
    )
    agent = adapter

    if model_type != agent_model_type:
        msg = f"Inconsistent model types: prior is {model_type} agent is {agent_model_type}"
        logger.critical(msg)
        raise RuntimeError(msg)

    logger.info(f"Using generator {model_type}")
    logger.info(f"Prior read from {prior_model_filename}")
    logger.info(f"Agent read from {agent_model_filename}")

    smilies = None

    if parameters.smiles_file:
        smilies = config_parse.read_smiles_csv_file(parameters.smiles_file, columns=0)
        logger.info(f"Input molecules/fragments read from file {parameters.smiles_file}")

    sampler, _ = setup_sampler(model_type, parameters.dict(), agent)
    reward_strategy = setup_reward_strategy(config.learning_strategy, agent)

    global_df_only = False

    if parameters.use_checkpoint and "staged_learning" in agent_save_dict:
        logger.info(f"Using diversity filter from {agent_model_filename}")
        diversity_filter = agent_save_dict["staged_learning"]["diversity_filter"]
    elif config.diversity_filter:
        diversity_filter = setup_diversity_filter(config.diversity_filter, rdkit_smiles_flags2)
        global_df_only = True

    if parameters.purge_memories:
        logger.info("Purging diversity filter memories after each stage")
    else:
        logger.info("Diversity filter memories are retained between stages")

    inception = None

    # Inception only set up for the very first step
    if config.inception and model_type == "Reinvent":
        inception = setup_inception(config.inception, prior)

    if not inception and model_type == "Reinvent":
        logger.warning("Inception disabled but may speed up convergence")

    packages = create_packages(reward_strategy, stages, rdkit_smiles_flags2)

    summary_csv_prefix = parameters.summary_csv_prefix

    # FIXME: is there a sensible default, this is only needed by Mol2Mol
    distance_threshold = parameters.distance_threshold

    model_learning = getattr(RL, f"{model_type}Learning")
    
    if callable(write_config):
        write_config(config.model_dump())

    checkpoint_frequency = parameters.get("checkpoint_frequency", 0)

    with Handler() as handler:
        for run, package in enumerate(packages):
            stage_no = run + 1
            csv_filename = f"{summary_csv_prefix}_{stage_no}.csv"

            setup_logger(
                name="csv",
                filename=csv_filename,
                formatter=CsvFormatter(),
                propagate=False,
                level="INFO",
            )

            logdir = f"{tb_logdir}_{run}" if tb_logdir else None

            logger.info(f"Writing tabular data for stage to {csv_filename}")
            logger.info(f"Starting stage {stage_no} <<<")

            if global_df_only:  # global DF always overwrites stage DFs
                state = ModelState(agent, diversity_filter)
                logger.debug(f"Using global DF")
            else:
                state = ModelState(agent, package.diversity_filter)
                logger.debug(f"Using stage DF")
            
            optimize = model_learning(
                max_steps=package.max_steps,
                stage_no=stage_no,
                prior=prior,
                state=state,
                scoring_function=package.scoring_function,
                reward_strategy=package.learning_strategy,
                sampling_model=sampler,
                smilies=smilies,
                distance_threshold=distance_threshold,
                rdkit_smiles_flags=rdkit_smiles_flags,
                inception=inception,
                responder_config=responder_config,
                tb_logdir=logdir,
<<<<<<< HEAD
                checkpoint_frequency=checkpoint_frequency,
                checkpoint_callback=handler,
=======
                tb_isim=parameters.tb_isim,
>>>>>>> e0bd3b31
            )

            if device.type == "cuda" and torch.cuda.is_available():
                free_memory, total_memory = torch.cuda.mem_get_info()
                free_memory //= 1024**2
                used_memory = total_memory // 1024**2 - free_memory
                logger.info(
                    f"Current GPU memory usage: {used_memory} MiB used, {free_memory} MiB free"
                )

            handler.out_filename = package.out_state_filename
            handler.register_callback(optimize.get_state_dict)

            if inception:
                inception.update_scoring_function(package.scoring_function)

            terminate = optimize(package.terminator)
            state = optimize.state

            if state.diversity_filter and parameters.purge_memories:
                logger.info(f"Purging diversity filter memories in stage {stage_no}")
                state.diversity_filter.purge_memories()

            handler.save()

            if terminate:
                logger.warning(
                    f"Maximum number of steps of {package.max_steps} reached in stage "
                    f"{stage_no}. Terminating all stages."
                )
                break

            logger.info(f"Finished stage {stage_no} >>>")<|MERGE_RESOLUTION|>--- conflicted
+++ resolved
@@ -346,12 +346,9 @@
                 inception=inception,
                 responder_config=responder_config,
                 tb_logdir=logdir,
-<<<<<<< HEAD
                 checkpoint_frequency=checkpoint_frequency,
                 checkpoint_callback=handler,
-=======
                 tb_isim=parameters.tb_isim,
->>>>>>> e0bd3b31
             )
 
             if device.type == "cuda" and torch.cuda.is_available():
